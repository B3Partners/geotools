/*
 *    GeoTools - The Open Source Java GIS Toolkit
 *    http://geotools.org
 *
 *    (C) 2017, Open Source Geospatial Foundation (OSGeo)
 *
 *    This library is free software; you can redistribute it and/or
 *    modify it under the terms of the GNU Lesser General Public
 *    License as published by the Free Software Foundation;
 *    version 2.1 of the License.
 *
 *    This library is distributed in the hope that it will be useful,
 *    but WITHOUT ANY WARRANTY; without even the implied warranty of
 *    MERCHANTABILITY or FITNESS FOR A PARTICULAR PURPOSE.  See the GNU
 *    Lesser General Public License for more details.
 */
package org.geotools.mbstyle;

import org.geotools.mbstyle.layer.MBLayer;
import org.geotools.mbstyle.parse.MBFormatException;
import org.geotools.mbstyle.parse.MBObjectParser;
import org.geotools.mbstyle.parse.MBObjectStops;
import org.geotools.mbstyle.source.MBSource;
import org.geotools.styling.*;
import org.json.simple.JSONArray;
import org.json.simple.JSONObject;

import java.awt.*;
import java.awt.geom.Point2D;
import java.util.ArrayList;
import java.util.HashMap;
import java.util.List;
import java.util.Map;

/**
 * MapBox Style implemented as wrapper around parsed JSON file.
 * <p>
 * This class is responsible for presenting the wrapped JSON in an easy to use / navigate form for
 * Java developers:
 * </p>
 * <ul>
 * <li>get methods: access the json directly</li>
 * <li>query methods: provide logic / transforms to GeoTools classes as required.</li>
 * </ul>
 * <p>
 * Access methods should return Java Objects, rather than generic maps. Additional access methods to
 * perform common queries are expected and encouraged.
 * </p>
 * <p>
 * This class works closely with {@link MBLayer} hierarchy used to represent the fill, line, symbol,
 * raster, circle layers. Additional support will be required to work with sprites and glyphs.
 * </p>
 * 
 * @author Jody Garnett (Boundless)
 */
public class MBStyle {

    /**
     * JSON document being wrapped by this class.
     * <p>
     * All methods act as accessors on this JSON document, no other state is maintained. This
     * allows modifications to be made cleaning with out chance of side-effect. 
     */
    public JSONObject json;
    
    /** Helper class used to perform JSON traversal and
     * perform Expression and Filter conversions. */
    MBObjectParser parse = new MBObjectParser(MBStyle.class);

    /**
     * MBStyle wrapper on the provided json
     *
     * @param json Map Box Style as parsed JSON
     */
    public MBStyle(JSONObject json) {
        this.json = json;
    }
    /**
     * Parse MBStyle for the provided json. 
     * @param json Required to be a JSONObject
     * @return MBStyle wrapping the provided json
     * 
     * @throws MBFormatException
     */
    public static MBStyle create(Object json) throws MBFormatException {
        if (json instanceof JSONObject) {
            return new MBStyle((JSONObject) json);
        } else if (json == null) {
            throw new MBFormatException("JSONObject required: null");
        } else {
            throw new MBFormatException("Root must be a JSON Object: " + json.toString());
        }
    }

    /**
     * Access the layer with the provided id.
     * 
     * @param id
     * @return layer with the provided id, or null if not found.
     */
    public MBLayer layer(String id) {
        if( id == null ) {
            return null;
        }
        for( MBLayer layer : layers() ){
            if( id.equals(layer.getId())){
                return layer;
            }
        }
        return null;
    }

    /**
     * Access all layers.
     *
     * @return list of layers
     */
    public List<MBLayer> layers(){
        JSONArray layers = parse.getJSONArray(json, "layers");
        List<MBLayer> layersList = new ArrayList<>();
        for (Object obj : layers) {
            if (obj instanceof JSONObject) {
                if (((JSONObject) obj).containsKey("ref")) {
                    String refLayer = ((JSONObject) obj).get("ref").toString();
                    JSONObject refObject = new JSONObject();
                    for (Object layer : layers) {
                        if (refLayer.equalsIgnoreCase(((JSONObject)layer).get("id").toString())) {
                            refObject = (JSONObject) layer;
                        }
                    }
                    if (refObject.size() > 0) {
                        // At a minimum, a type is needed to create a layer
                        ((JSONObject) obj).put("type", refObject.get("type"));
                        ((JSONObject) obj).put("source", refObject.get("source"));
                        ((JSONObject) obj).put("source-layer", refObject.get("source-layer"));
                        ((JSONObject) obj).put("minzoom", refObject.get("minzoom"));
                        ((JSONObject) obj).put("maxzoom", refObject.get("maxzoom"));
                        ((JSONObject) obj).put("filter", refObject.get("filter"));
                        if(!((JSONObject) obj).containsKey("layout")){
                            ((JSONObject) obj).put("layout", refObject.get("layout"));
                        }
                        if(!((JSONObject) obj).containsKey("paint")){
                            ((JSONObject) obj).put("paint", refObject.get("paint"));
                        }

                        MBLayer layer = MBLayer.create((JSONObject) obj);
                        layersList.add(layer);
                    }
                } else {
                    MBLayer layer = MBLayer.create((JSONObject) obj);
                    layersList.add(layer);
                }
            } else {
                throw new MBFormatException("Unexpected layer definition " + obj);
            }
        }
        return layersList;
    }

    /**
     * Access layers matching provided source.
     * 
     * @param source
     * @return list of layers matching provided source
     */
    public List<MBLayer> layers(String source) throws MBFormatException {
        JSONArray layers = parse.getJSONArray(json, "layers");
        List<MBLayer> layersList = new ArrayList<>();
        for (Object obj : layers) {
            if (obj instanceof JSONObject) {
                if (((JSONObject) obj).containsKey("ref")) {
                    String refLayer = ((JSONObject) obj).get("ref").toString();
                    JSONObject refObject = new JSONObject();
                    for (Object layer : layers) {
                        if (refLayer.equalsIgnoreCase(((JSONObject)layer).get("id").toString())) {
                            refObject = (JSONObject) layer;
                        }
                    }
                    if (refObject.size() > 0) {
                        ((JSONObject) obj).put("type", refObject.get("type"));
                        ((JSONObject) obj).put("source", refObject.get("source"));
                        ((JSONObject) obj).put("source-layer", refObject.get("source-layer"));
                        ((JSONObject) obj).put("minzoom", refObject.get("minzoom"));
                        ((JSONObject) obj).put("maxzoom", refObject.get("maxzoom"));
                        ((JSONObject) obj).put("filter", refObject.get("filter"));
                        if(!((JSONObject) obj).containsKey("layout")){
                            ((JSONObject) obj).put("layout", refObject.get("layout"));
                        }
                        if(!((JSONObject) obj).containsKey("paint")){
                            ((JSONObject) obj).put("paint", refObject.get("paint"));
                        }

                        MBLayer layer = MBLayer.create((JSONObject) obj);
                        layersList.add(layer);
                    }
                } else {
                    MBLayer layer = MBLayer.create((JSONObject) obj);
                    layersList.add(layer);
                }
            } else {
                throw new MBFormatException("Unexpected layer definition " + obj);
            }
        }
        return layersList;
    }

    /**
     * A human-readable name for the style
     * 
     * @return human-readable name, or "name" if the style has no name.
     */
    public String getName() {
        return parse.optional(String.class, json, "name", null);
    }    

    /**
     * (Optional) Arbitrary properties useful to track with the stylesheet, but do not influence rendering. Properties should be prefixed to avoid
     * collisions, like 'mapbox:'.
     * 
     * @return {@link JSONObject} containing the metadata, or an empty JSON object the style has no metadata.
     */
    public JSONObject getMetadata() {
        return parse.getJSONObject(json, "metadata", new JSONObject());
    }

    /**
     *  (Optional) Default map center in longitude and latitude. The style center will be used only if the map has not been positioned by other means (e.g. map options or user interaction).

     * @return A {@link Point} for the map center, or null if the style contains no center.
     */
    public Point2D getCenter() {
        double[] coords = parse.array(json, "center", (double[])null);
        if (coords == null) {
            return null;
        } else if (coords.length != 2){
            throw new MBFormatException("\"center\" array must be length 2.");
        } else {            
            return new Point2D.Double(coords[0], coords[1]);            
        }
    }

    /**
     * (Optional) Default zoom level. The style zoom will be used only if the map has not been positioned by other means (e.g. map options or user interaction).
     * 
     * @return Number for the zoom level, or null if the style has no default zoom level.
     */
    public Number getZoom() {
        return parse.optional(Number.class, json, "zoom", null);
    }

    /**
     * (Optional) Default bearing, in degrees clockwise from true north. The style bearing will be used only if the map has not been positioned by
     * other means (e.g. map options or user interaction).
     * 
     * @return The bearing in degrees. Defaults to 0 if the style has no bearing.
     * 
     */
    public Number getBearing() {
        return parse.optional(Number.class, json, "bearing", 0);
    }

    /**
     * (Optional) Default pitch, in degrees. Zero is perpendicular to the surface, for a look straight down at the map, while a greater value like 60
     * looks ahead towards the horizon. The style pitch will be used only if the map has not been positioned by other means (e.g. map options or user
     * interaction).
     * 
     * @return The pitch in degrees. Defaults to 0 if the style has no pitch.
     */
    public Number getPitch() {
        return parse.optional(Number.class, json, "pitch", 0);
    }   

    /**
     * A base URL for retrieving the sprite image and metadata. The extensions .png, .json and scale factor @2x.png will be automatically appended.
     * This property is required if any layer uses the background-pattern, fill-pattern, line-pattern, fill-extrusion-pattern, or icon-image
     * properties.
     * 
     * @return The sprite URL, or null if the style has no sprite URL.
     */
    public String getSprite() {
        return parse.optional(String.class, json, "sprite", null);
    }

    /**
     * (Optional) A URL template for loading signed-distance-field glyph sets in PBF format. The URL must include {fontstack} and {range} tokens. This
     * property is required if any layer uses the text-field layout property. 
     * <br/>
     * Example: 
     * <br/>
     * <code>"glyphs": "mapbox://fonts/mapbox/{fontstack}/{range}.pbf"</code>
     * 
     * @return The glyphs URL template, or null if the style has no glyphs URL template.
     */
    public String getGlyphs() {
        return parse.optional(String.class, json, "glyphs", null);
    }

    /**
     * Data source specifications. 
     * 
     * @see {@link MBSource} and its subclasses.
     * @return Map of data source name -> {@link MBSource} instances.
     */
    public Map<String, MBSource> getSources() {
        Map<String, MBSource> sourceMap = new HashMap<>();
        JSONObject sources = parse.getJSONObject(json, "sources", new JSONObject());
        for (Object o: sources.keySet()) {
            if (o instanceof String) {
                String k = (String) o;
                JSONObject j = parse.getJSONObject(sources, k);
                MBSource s = MBSource.create(j, parse);
                sourceMap.put(k, s);
            }
        }
        return sourceMap;
    }

    /**
     * Transform MBStyle to a GeoTools StyledLayerDescriptor.
     *
     * @return StyledLayerDescriptor
     */
    public StyledLayerDescriptor transform() {
        StyleFactory sf = parse.getStyleFactory();
        List<MBLayer> layers = layers();
        if (layers.isEmpty()) {
            throw new MBFormatException("layers empty");
        }


        StyledLayerDescriptor sld = sf.createStyledLayerDescriptor();
        Style style = sf.createStyle();

        for (MBLayer layer : layers) {
            MBObjectStops mbObjectStops = new MBObjectStops(layer);

            int layerMaxZoom = layer.getMaxZoom();
            int layerMinZoom = layer.getMinZoom();
            Double layerMinScaleDenominator = layerMaxZoom == Integer.MAX_VALUE ? null
                    : MBObjectStops.zoomLevelToScaleDenominator((long) Math.min(25, layerMaxZoom));
            Double layerMaxScaleDenominator = layerMinZoom == Integer.MIN_VALUE ? null
                    : MBObjectStops.zoomLevelToScaleDenominator((long) Math.max(-25, layerMinZoom));

            if (layer.visibility()) {
                List<FeatureTypeStyle> featureTypeStyle = null;
                // check for property and zoom functions, if true we will have a layer for each one that
                // becomes a feature type style.
                if (mbObjectStops.hasStops) {
                    List<Long> stopLevels = mbObjectStops.stops;
                    int i = 0;
                    for (MBLayer l : mbObjectStops.layersForStop) {
                        long s = stopLevels.get(i);
                        long[] rangeForStopLevel = mbObjectStops.getRangeForStop(s, mbObjectStops.ranges);
                        Double maxScaleDenominator = MBObjectStops.zoomLevelToScaleDenominator(rangeForStopLevel[0]);
                        Double minScaleDenominator = null;
                        if (rangeForStopLevel[1] != -1) {
                            minScaleDenominator = MBObjectStops.zoomLevelToScaleDenominator(rangeForStopLevel[1]);
                        }

                        featureTypeStyle = l.transform(this, minScaleDenominator, maxScaleDenominator);
<<<<<<< HEAD
                        style.featureTypeStyles().add(featureTypeStyle.get(0));
=======
                        style.featureTypeStyles().addAll(featureTypeStyle);
>>>>>>> 31971935
                        i++;
                    }
                } else {
                    featureTypeStyle = layer.transform(this, layerMinScaleDenominator, layerMaxScaleDenominator);
<<<<<<< HEAD
                    style.featureTypeStyles().add(featureTypeStyle.get(0));
=======
                    style.featureTypeStyles().addAll(featureTypeStyle);
>>>>>>> 31971935
                }
            }
        }

        if( style.featureTypeStyles().isEmpty() ){
            throw new MBFormatException("No visibile layers");
        }

        UserLayer userLayer = sf.createUserLayer();
        userLayer.userStyles().add(style);

        sld.layers().add(userLayer);
        sld.setName(getName());
        return sld;
    }
}<|MERGE_RESOLUTION|>--- conflicted
+++ resolved
@@ -358,20 +358,12 @@
                         }
 
                         featureTypeStyle = l.transform(this, minScaleDenominator, maxScaleDenominator);
-<<<<<<< HEAD
-                        style.featureTypeStyles().add(featureTypeStyle.get(0));
-=======
                         style.featureTypeStyles().addAll(featureTypeStyle);
->>>>>>> 31971935
                         i++;
                     }
                 } else {
                     featureTypeStyle = layer.transform(this, layerMinScaleDenominator, layerMaxScaleDenominator);
-<<<<<<< HEAD
-                    style.featureTypeStyles().add(featureTypeStyle.get(0));
-=======
                     style.featureTypeStyles().addAll(featureTypeStyle);
->>>>>>> 31971935
                 }
             }
         }
