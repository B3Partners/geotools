--- conflicted
+++ resolved
@@ -81,12 +81,7 @@
      *  (non-Javadoc)
      * @see org.geotools.data.DataStoreFactorySpi#canProcess(java.util.Map)
      */
-<<<<<<< HEAD
-    @Override
-    public boolean canProcess(Map<String, Serializable> params) {
-=======
     public boolean canProcess(Map<String, ?> params) {
->>>>>>> 4d29944c
 
         boolean result = false;
         try {
@@ -106,16 +101,12 @@
      * @see org.geotools.data.DataStoreFactorySpi#createDataStore(java.util.Map)
      */
     @Override
-<<<<<<< HEAD
-    public DataStore createDataStore(Map<String, Serializable> params) throws IOException {
-=======
     public DataStore createDataStore(Map<String, ?> params) throws IOException {
->>>>>>> 4d29944c
         return create(params);
     }
 
     public DataStore createDataStore(URL url) throws IOException {
-        Map<String, Serializable> params = new HashMap<>();
+        Map<String, Object> params = new HashMap<>();
         params.put("url", url);
         return createDataStore(params);
     }
@@ -125,11 +116,7 @@
      *
      * @param params A <code>Map</code> of parameters which must be verified and
      */
-<<<<<<< HEAD
-    private DataStore create(Map<String, Serializable> params) throws IOException {
-=======
     private DataStore create(Map<String, ?> params) throws IOException {
->>>>>>> 4d29944c
         DataStore result = null;
 
         File file = getLhtFile(params);
@@ -166,8 +153,8 @@
         }
 
         VPFFile latTable = VPFFileFactory.getInstance().getFile(latTableName);
-        Iterator iter = latTable.readAllRows().iterator();
-        SimpleFeature feature = iter.hasNext() ? (SimpleFeature) iter.next() : null;
+        Iterator<SimpleFeature> iter = latTable.readAllRows().iterator();
+        SimpleFeature feature = iter.hasNext() ? iter.next() : null;
 
         String directoryName = file.getPath();
         String folderName = directoryName.substring(directoryName.lastIndexOf(File.separator) + 1);
@@ -209,11 +196,7 @@
      * file - canProcess just returns true if it's there, and eats the
      * exception, create makes the store.
      */
-<<<<<<< HEAD
-    private File getLhtFile(Map<String, Serializable> params) throws IOException {
-=======
     private File getLhtFile(Map<String, ?> params) throws IOException {
->>>>>>> 4d29944c
         URL url = (URL) DIR.lookUp(params);
         File file = null;
         if (url.getProtocol().equals("file")) {
@@ -244,12 +227,7 @@
      *  (non-Javadoc)
      * @see org.geotools.data.DataStoreFactorySpi#createNewDataStore(java.util.Map)
      */
-<<<<<<< HEAD
-    @Override
-    public DataStore createNewDataStore(Map<String, Serializable> params) throws IOException {
-=======
     public DataStore createNewDataStore(Map<String, ?> params) throws IOException {
->>>>>>> 4d29944c
 
         return create(params);
     }
