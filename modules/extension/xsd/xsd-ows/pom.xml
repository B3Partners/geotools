<?xml version="1.0" encoding="UTF-8"?>
<!-- =======================================================================    
        Maven Project Configuration File                                        
                                                                                
        The Geotools Project                                                    
            http://www.geotools.org/                                            
                                                                                
        Version: $Id$              
     ======================================================================= -->
  <project xmlns="http://maven.apache.org/POM/4.0.0" 
           xmlns:xsi="http://www.w3.org/2001/XMLSchema-instance" 
           xsi:schemaLocation="http://maven.apache.org/POM/4.0.0 
                               http://maven.apache.org/maven-v4_0_0.xsd">
  <modelVersion>4.0.0</modelVersion>

  <parent>
    <groupId>org.geotools.xsd</groupId>
    <artifactId>xsd</artifactId>
<<<<<<< HEAD
    <version>8.0-RC2</version>
=======
    <version>8.0</version>
>>>>>>> 22bdd1d4
  </parent>
  
  <!-- =========================================================== -->
  <!--     Module Description                                      -->
  <!-- =========================================================== -->
  <groupId>org.geotools.xsd</groupId>
  <artifactId>gt-xsd-ows</artifactId>
  <packaging>jar</packaging>
  <name>OWS XML Support</name>
  

  <scm>
    <connection>
      scm:svn:http://svn.osgeo.org/geotools/trunk/modules/extension/xsd/xsd-ows/
    </connection>
    <url>http://svn.osgeo.org/geotools/trunk/modules/extension/xsd/xsd-ows/</url>
  </scm>

  <description>
    Filter XML support for Geotools.
  </description>

  <licenses>
    <license>
      <name>Lesser General Public License (LGPL)</name>
      <url>http://www.gnu.org/copyleft/lesser.txt</url>
      <distribution>repo</distribution>
    </license>
  </licenses>


  <!-- =========================================================== -->
  <!--     Developers and Contributors                             -->
  <!-- =========================================================== -->
  <developers>
    <developer>
      <name>Justin Deoliveira</name>
      <id>jdeolive</id>
      <email>jdeolive@openplans.org</email>
      <organization>The Open Planning Project</organization>
      <roles>
        <role>Java Developer</role>
      </roles>
    </developer>
  </developers>


  <!-- =========================================================== -->
  <!--     Dependency Management                                   -->
  <!-- =========================================================== -->
  <dependencies>
    <dependency>
      <groupId>org.geotools.ogc</groupId>
      <artifactId>net.opengis.ows</artifactId>
<<<<<<< HEAD
      <version>8.0-RC2</version>
=======
      <version>8.0</version>
>>>>>>> 22bdd1d4
    </dependency>
    <dependency>
      <groupId>org.geotools.xsd</groupId>
      <artifactId>gt-xsd-filter</artifactId>
      <version>${project.version}</version>
    </dependency>
  </dependencies>

  <build>
    <plugins>
      <plugin>
        <groupId>org.geotools.maven</groupId>
        <artifactId>xmlcodegen</artifactId>
        <configuration>
          <schemaLocation>owsAll.xsd</schemaLocation>
          <schemaSourceDirectory>${basedir}/src/main/resources/org/geotools/ows/v1_1</schemaSourceDirectory>
          <destinationPackage>org.geotools.ows.v1_1</destinationPackage>
          <complexBindingBaseClass>org.geotools.xml.AbstractComplexEMFBinding</complexBindingBaseClass>
          <bindingConstructorArguments>
            <bindingConstructorArgument>
              <name>factory</name>
              <type>net.opengis.ows.v1_1_0.Ows11Factory</type>
              <mode>parent</mode>
            </bindingConstructorArgument>
          </bindingConstructorArguments>
          <includes>
            <include>LanguageStringType</include>
          </includes>
        </configuration>
      </plugin>
    </plugins>
  </build>

</project>
<|MERGE_RESOLUTION|>--- conflicted
+++ resolved
@@ -16,11 +16,7 @@
   <parent>
     <groupId>org.geotools.xsd</groupId>
     <artifactId>xsd</artifactId>
-<<<<<<< HEAD
-    <version>8.0-RC2</version>
-=======
     <version>8.0</version>
->>>>>>> 22bdd1d4
   </parent>
   
   <!-- =========================================================== -->
@@ -75,11 +71,7 @@
     <dependency>
       <groupId>org.geotools.ogc</groupId>
       <artifactId>net.opengis.ows</artifactId>
-<<<<<<< HEAD
-      <version>8.0-RC2</version>
-=======
       <version>8.0</version>
->>>>>>> 22bdd1d4
     </dependency>
     <dependency>
       <groupId>org.geotools.xsd</groupId>
