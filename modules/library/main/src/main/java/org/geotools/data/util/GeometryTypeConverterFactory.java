/*
 *    GeoTools - The Open Source Java GIS Toolkit
 *    http://geotools.org
 *
 *    (C) 2002-2008, Open Source Geospatial Foundation (OSGeo)
 *
 *    This library is free software; you can redistribute it and/or
 *    modify it under the terms of the GNU Lesser General Public
 *    License as published by the Free Software Foundation;
 *    version 2.1 of the License.
 *
 *    This library is distributed in the hope that it will be useful,
 *    but WITHOUT ANY WARRANTY; without even the implied warranty of
 *    MERCHANTABILITY or FITNESS FOR A PARTICULAR PURPOSE.  See the GNU
 *    Lesser General Public License for more details.
 */
package org.geotools.data.util;

import java.util.ArrayList;
import java.util.Arrays;
import java.util.HashMap;
import java.util.List;
import java.util.Map;
import java.util.logging.Level;
import java.util.logging.Logger;
import org.geotools.geometry.jts.CircularRing;
import org.geotools.geometry.jts.CircularString;
import org.geotools.geometry.jts.CompoundCurve;
import org.geotools.geometry.jts.CompoundRing;
import org.geotools.geometry.jts.CurvedGeometry;
import org.geotools.geometry.jts.MultiCurve;
import org.geotools.geometry.jts.MultiCurvedGeometry;
import org.geotools.util.Converter;
import org.geotools.util.ConverterFactory;
import org.geotools.util.Converters;
import org.geotools.util.factory.Hints;
import org.locationtech.jts.geom.Coordinate;
import org.locationtech.jts.geom.Geometry;
import org.locationtech.jts.geom.GeometryCollection;
import org.locationtech.jts.geom.GeometryFactory;
import org.locationtech.jts.geom.LineString;
import org.locationtech.jts.geom.LinearRing;
import org.locationtech.jts.geom.MultiLineString;
import org.locationtech.jts.geom.MultiPoint;
import org.locationtech.jts.geom.MultiPolygon;
import org.locationtech.jts.geom.Point;
import org.locationtech.jts.geom.Polygon;
import org.opengis.referencing.crs.CoordinateReferenceSystem;

/**
 * Converter factory performing conversions among JTS geometries of different types.
 *
 * <p>- single type geometries (Point, LineString, Polygon) are converted to multi types
 * (MultiPoint, LineString, MultiPolygon) containing 1 geometry element. - GeometryCollection(s) are
 * converted to multi types, converting each element to the permitted type (Point, LineString or
 * Polygon).
 *
 * @author m.bartolomeoli
 */
public class GeometryTypeConverterFactory implements ConverterFactory {

    private static final Logger LOGGER =
            org.geotools.util.logging.Logging.getLogger(GeometryTypeConverterFactory.class);

    static GeometryFactory gFac = new GeometryFactory();

    public Converter createConverter(Class<?> source, Class<?> target, Hints hints) {
        // special case for curved geometries
        if (Geometry.class.isAssignableFrom(source)
                && CurvedGeometry.class.isAssignableFrom(target)) {
            return new Converter() {

                @Override
                public <T> T convert(Object source, Class<T> target) throws Exception {
                    Geometry result = null;
                    Geometry sourceGeometry = (Geometry) source;
                    if (MultiCurvedGeometry.class.isAssignableFrom(target)) {
                        MultiLineString multiLineString =
                                Converters.convert(source, MultiLineString.class);
                        if (multiLineString == null) {
                            return null;
                        } else {
                            List<LineString> components = new ArrayList<>();
                            double tolerance = Double.MAX_VALUE;

                            for (int i = 0; i < multiLineString.getNumGeometries(); i++) {
                                LineString geom = (LineString) multiLineString.getGeometryN(0);
                                if (geom instanceof CurvedGeometry) {
                                    tolerance =
                                            Math.min(
                                                    tolerance,
                                                    ((CurvedGeometry) geom).getTolerance());
                                }
                                components.add(geom);
                            }
                            GeometryFactory factory = ((Geometry) source).getFactory();
                            result = new MultiCurve(components, factory, tolerance);
                        }
                    } else if (source instanceof CircularRing
                            && CircularString.class.isAssignableFrom(target)) {
                        CircularRing cr = (CircularRing) source;
                        result =
                                new CircularString(
                                        cr.getControlPoints(), cr.getFactory(), cr.getTolerance());
                    } else if (source instanceof CompoundRing
                            && CompoundCurve.class.isAssignableFrom(target)) {
                        CompoundRing cr = (CompoundRing) source;
                        result =
                                new CompoundCurve(
                                        cr.getComponents(), cr.getFactory(), cr.getTolerance());
                    } else {
                        LineString converted = Converters.convert(source, LineString.class);
                        if (converted.isEmpty()) {
                            List<LineString> components = new ArrayList<>();
                            result =
                                    new CompoundRing(
                                            components, converted.getFactory(), Double.MAX_VALUE);
                        } else if (converted instanceof LinearRing) {
                            result =
                                    new CompoundRing(
                                            Arrays.asList(converted),
                                            ((LineString) source).getFactory(),
                                            Double.MAX_VALUE);
                        } else {
                            result =
                                    new CompoundCurve(
                                            Arrays.asList(converted),
                                            converted.getFactory(),
                                            Double.MAX_VALUE);
                        }
                    }
                    if (result != null) {
                        copyUserProperties(sourceGeometry, result);
                    }
                    @SuppressWarnings("unchecked")
                    T converted = (T) result;
                    return converted;
                }
            };
        } else if (Geometry.class.isAssignableFrom(source)
                && Geometry.class.isAssignableFrom(target)) {
            // we can convert geometric types
            return new Converter() {
                /**
                 * Converts all the geometries of the given GeometryCollection to a specified simple
                 * type.
                 *
                 * @param <T>
                 */
                @SuppressWarnings("unchecked")
                public <T> List<T> convertAll(GeometryCollection gc, Class<T> target)
                        throws Exception {
                    List<T> result = new ArrayList<>();
                    for (int count = 0; count < gc.getNumGeometries(); count++) {
                        T geo = (T) convert(gc.getGeometryN(count), target);
                        if (geo != null) result.add(geo);
                    }
                    return result;
                }

                @SuppressWarnings("unchecked")
                public <T> T convert(Object source, Class<T> target) throws Exception {
                    // hierarchy compatible geometries -> nothing to do
                    if (target.isAssignableFrom(source.getClass())) return (T) source;
                    if (source instanceof Geometry) {
                        Geometry sourceGeometry = (Geometry) source;

                        Geometry destGeometry = null;
                        // multi<geometry> types: for each one we
                        // try the followings:
                        //  - if source is <geometry> we create a multi<geometry> with just 1
                        // element
                        //  - if source is a GeometryCollection, we try to convert each element to
                        // <geometry>
                        //  - else we firtsly convert the geometry to a <geometry> and then we
                        // create a multi<geometry> with the obtained element
                        if (MultiPoint.class.isAssignableFrom(target)) {
                            Point[] points;
                            // NC - Empty Geometry Support
                            if (sourceGeometry.isEmpty()) points = new Point[0];
                            else if (source instanceof Point) points = new Point[] {(Point) source};
                            else if (source instanceof GeometryCollection)
                                points =
                                        this.convertAll((GeometryCollection) source, Point.class)
                                                .toArray(new Point[] {});
                            else points = new Point[] {(Point) this.convert(source, Point.class)};
                            destGeometry = gFac.createMultiPoint(points);
                        } else if (MultiLineString.class.isAssignableFrom(target)) {
                            LineString[] lineStrings;
                            // NC - Empty Geometry Support
                            if (sourceGeometry.isEmpty()) lineStrings = new LineString[0];
                            else if (source instanceof LineString)
                                lineStrings = new LineString[] {(LineString) source};
                            else if (source instanceof GeometryCollection)
                                lineStrings =
                                        this.convertAll(
                                                        (GeometryCollection) source,
                                                        LineString.class)
                                                .toArray(new LineString[] {});
                            else
                                lineStrings =
                                        new LineString[] {
                                            (LineString) this.convert(source, LineString.class)
                                        };
                            destGeometry = gFac.createMultiLineString(lineStrings);
                        } else if (MultiPolygon.class.isAssignableFrom(target)) {
                            Polygon[] polygons;
                            // NC - Empty Geometry Support
                            if (sourceGeometry.isEmpty()) polygons = new Polygon[0];
                            else if (source instanceof Polygon)
                                polygons = new Polygon[] {(Polygon) source};
                            else if (source instanceof GeometryCollection)
                                polygons =
                                        this.convertAll((GeometryCollection) source, Polygon.class)
                                                .toArray(new Polygon[] {});
                            else
                                polygons =
                                        new Polygon[] {
                                            (Polygon) this.convert(source, Polygon.class)
                                        };
                            destGeometry = gFac.createMultiPolygon(polygons);
                        }

                        // target is a geometrycollection: we add the source to
                        // a new geometrycollection
                        else if (GeometryCollection.class.isAssignableFrom(target)) {
                            // NC - Empty Geometry Support
                            if (sourceGeometry.isEmpty())
                                destGeometry = gFac.createGeometryCollection(new Geometry[0]);
                            else
                                destGeometry =
                                        gFac.createGeometryCollection(
                                                new Geometry[] {(Geometry) source});
                        }

                        // target is a point: we return the centroid of any complex geometry
                        else if (Point.class.isAssignableFrom(target)) {
                            // NC - Empty Geometry Support
                            if (sourceGeometry.isEmpty())
                                destGeometry = gFac.createPoint((Coordinate) null);
                            else if (source instanceof MultiPoint
                                    && sourceGeometry.getNumGeometries() == 1)
                                destGeometry = ((MultiPoint) source).getGeometryN(0).copy();
                            else {
                                if (LOGGER.isLoggable(Level.FINE))
                                    LOGGER.fine(
                                            "Converting Geometry "
                                                    + source.toString()
                                                    + " to Point. This could be unsafe");
                                destGeometry = ((Geometry) source).getCentroid();
                            }
                        }

                        // target is a linestring: we return the linestring connecting all the
                        // geometry coordinates
                        else if (LineString.class.isAssignableFrom(target)) {
                            // NC - Empty Geometry Support
                            if (sourceGeometry.isEmpty())
                                destGeometry = gFac.createLineString(new Coordinate[0]);
                            else if (source instanceof MultiLineString
                                    && sourceGeometry.getNumGeometries() == 1)
                                destGeometry = ((MultiLineString) source).getGeometryN(0).copy();
                            else {
                                if (LOGGER.isLoggable(Level.FINE))
                                    LOGGER.fine(
                                            "Converting Geometry "
                                                    + source.toString()
                                                    + " to LineString. This could be unsafe");
                                destGeometry =
                                        gFac.createLineString(
                                                getLineStringCoordinates(
                                                        ((Geometry) source).getCoordinates()));
                            }
                        }
                        // target is a polygon: we return a polygon connecting all the coordinates
                        // of the given geometry
                        else if (Polygon.class.isAssignableFrom(target)) {
                            // NC - Empty Geometry Support
                            if (sourceGeometry.isEmpty())
                                destGeometry = gFac.createLineString(new Coordinate[0]);
                            else if (source instanceof MultiPolygon
                                    && sourceGeometry.getNumGeometries() == 1)
                                destGeometry = ((MultiPolygon) source).getGeometryN(0).copy();
                            else {
                                if (LOGGER.isLoggable(Level.FINE))
                                    LOGGER.fine(
                                            "Converting Geometry "
                                                    + source.toString()
                                                    + " to Polygon. This could be unsafe");
                                Coordinate[] coords =
                                        getPolygonCoordinates(((Geometry) source).getCoordinates());
                                destGeometry =
                                        gFac.createPolygon(
                                                gFac.createLinearRing(coords), new LinearRing[] {});
                            }
                        }

                        // NC - added cloning above for cases where an existing geometry is used
                        // for purpose for changing user data - we don't want any side effects
                        copyUserProperties(sourceGeometry, destGeometry);
<<<<<<< HEAD
                        return (T) destGeometry;
=======

                        // preserve the SRID
                        if (destGeometry != null) {
                            destGeometry.setSRID(sourceGeometry.getSRID());
                        }

                        return destGeometry;
>>>>>>> f5912abb
                    }

                    return null;
                }

                @SuppressWarnings("unchecked")
                private <T> T[] arrayCopy(T[] original, int length) {
                    Class<?> arrayType = original.getClass().getComponentType();
                    T[] copy = (T[]) java.lang.reflect.Array.newInstance(arrayType, length);
                    System.arraycopy(
                            original,
                            0,
                            copy,
                            0,
                            original.length < length ? original.length : length);
                    return copy;
                }

                /**
                 * Add dummy coordinates to the given array to reach numpoints points. If the array
                 * is already made of numpoints or more coordinates, it will be returned untouched.
                 */
                private Coordinate[] growCoordinatesNum(Coordinate[] input, int numpoints) {
                    if (input.length < numpoints) {
                        Coordinate[] newCoordinates = arrayCopy(input, numpoints);
                        Arrays.fill(newCoordinates, input.length, numpoints, input[0]);

                        input = newCoordinates;
                    }
                    return input;
                }
                /**
                 * Gets a set of coordinates valid to create a linestring: - at least 2 coordinates
                 */
                private Coordinate[] getLineStringCoordinates(Coordinate[] coordinates) {
                    // at least 2 points
                    coordinates = growCoordinatesNum(coordinates, 2);
                    return coordinates;
                }

                /**
                 * Gets a set of coordinates valid to create a polygon: - at least 4 coordinates -
                 * closed path
                 */
                private Coordinate[] getPolygonCoordinates(Coordinate[] coordinates) {
                    // at least 4 points
                    coordinates = growCoordinatesNum(coordinates, 4);

                    if (!coordinates[coordinates.length - 1].equals(coordinates[0])) {
                        Coordinate[] newCoordinates =
                                arrayCopy(coordinates, coordinates.length + 1);
                        newCoordinates[newCoordinates.length - 1] = newCoordinates[0];

                        coordinates = newCoordinates;
                    }
                    return coordinates;
                }
            };
        }

        return null;
    }

    @SuppressWarnings("unchecked")
    protected void copyUserProperties(Geometry sourceGeometry, Geometry destGeometry) {
        // NC-added, copy userdata
        if (destGeometry != null) {
            Map<Object, Object> newUserData = new HashMap<>();

            // copy if anything is already in destination data
            if (destGeometry.getUserData() instanceof Map) {
                newUserData.putAll((Map) destGeometry.getUserData());
            } else if (destGeometry.getUserData() instanceof CoordinateReferenceSystem) {
                newUserData.put(CoordinateReferenceSystem.class, destGeometry.getUserData());
            }
            // overwrite with source
            if (sourceGeometry.getUserData() instanceof Map) {
                newUserData.putAll((Map) sourceGeometry.getUserData());
            } else if (sourceGeometry.getUserData() instanceof CoordinateReferenceSystem) {
                newUserData.put(CoordinateReferenceSystem.class, sourceGeometry.getUserData());
            }

            destGeometry.setUserData(newUserData);
        }
    }
}<|MERGE_RESOLUTION|>--- conflicted
+++ resolved
@@ -298,17 +298,13 @@
                         // NC - added cloning above for cases where an existing geometry is used
                         // for purpose for changing user data - we don't want any side effects
                         copyUserProperties(sourceGeometry, destGeometry);
-<<<<<<< HEAD
-                        return (T) destGeometry;
-=======
 
                         // preserve the SRID
                         if (destGeometry != null) {
                             destGeometry.setSRID(sourceGeometry.getSRID());
                         }
 
-                        return destGeometry;
->>>>>>> f5912abb
+                        return (T) destGeometry;
                     }
 
                     return null;
