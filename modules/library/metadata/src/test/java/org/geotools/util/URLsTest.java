/*
 *    GeoTools - The Open Source Java GIS Toolkit
 *    http://geotools.org
 *
 *    (C) 2017, Open Source Geospatial Foundation (OSGeo)
 *
 *    This library is free software; you can redistribute it and/or
 *    modify it under the terms of the GNU Lesser General Public
 *    License as published by the Free Software Foundation;
 *    version 2.1 of the License.
 *
 *    This library is distributed in the hope that it will be useful,
 *    but WITHOUT ANY WARRANTY; without even the implied warranty of
 *    MERCHANTABILITY or FITNESS FOR A PARTICULAR PURPOSE.  See the GNU
 *    Lesser General Public License for more details.
 */

package org.geotools.util;

import static org.junit.Assert.assertEquals;
import static org.junit.Assert.assertNotNull;
import static org.junit.Assert.assertTrue;

import java.io.File;
import java.net.MalformedURLException;
import java.net.URI;
import java.net.URL;
import org.junit.Test;

/** Tests for {@link URLs}. */
public class URLsTest {

    private void assertURL(String expectedFilePath, String urlString) throws MalformedURLException {
        URL url = new URL(urlString);
        File file = URLs.urlToFile(url);
        if (URLs.IS_WINDOWS_OS) {
            assertEquals(expectedFilePath.replaceAll("/", "\\\\"), file.getPath());
        } else {
            if (expectedFilePath.endsWith("/")) {
                expectedFilePath = expectedFilePath.substring(0, expectedFilePath.length() - 1);
            }
            assertEquals(expectedFilePath, file.getPath());
        }
    }

    private void handleFile(String path) throws Exception {
        File file = new File(path);
        URI uri = file.toURI();
        URL url = file.toURI().toURL();
        URL url2 = file.toURI().toURL();
        assertEquals("jdk contract", file.getAbsoluteFile(), new File(uri));
        File toFile = URLs.urlToFile(url);
        assertEquals(path + ":url", file.getAbsoluteFile(), toFile);
        File toFile2 = URLs.urlToFile(url2);
        assertEquals(path + ":url2", file.getAbsoluteFile(), toFile2);
    }

    private String replaceSlashes(String string) {
        return string.replaceAll("\\\\", "/");
    }

    @Test
    public void testFileToUrl() {
        String url = URLs.fileToUrl(new File("file café")).toString();
        assertTrue("Expected '" + url + "' to start with 'file:'", url.startsWith("file:"));
        assertTrue(
                "Expected '" + url + "' to end with 'file%20caf%C3%A9'",
                url.endsWith("file%20caf%C3%A9"));
    }

    @Test
    public void testUrlToFile() throws Exception {
        handleFile(System.getProperty("user.home"));
        handleFile(System.getProperty("user.dir"));
        if (URLs.IS_WINDOWS_OS) {
            handleFile("C:\\");
            handleFile("C:\\one");
            handleFile("C:\\one\\two");
            handleFile("C:\\one\\two\\and three");
            handleFile("D:\\");
            // Single slash keeps rooted path
            assertURL("\\one", "file:/one");
            assertURL("\\.\\one", "file:/./one");
            // Double slash makes it relative if non existent.
            assertURL("one", "file://one");
            assertURL("./one", "file://./one");
            handleFile("\\\\host\\share\\file");
            // from GEOT-3300 urlToFile doesn't handle network paths correctly
            URL url = new URL("file", "////oehhwsfs09", "/some/path/on/the/server/filename.nds");
            File windowsShareFile = URLs.urlToFile(url);
            assertNotNull(windowsShareFile);
        } else {
            handleFile("/one");
            handleFile("one");
            handleFile("/one/two/and three");
            handleFile("/hello world/this++().file");
        }
        assertURL("one", "file:one");
        assertURL("/one", "file:///one");
        assertURL(replaceSlashes("C:\\"), "file://C:/");
        assertURL(replaceSlashes("C:\\one"), "file://C:/one");
        assertURL(replaceSlashes("C:\\one\\two"), "file://C:/one/two");
        assertURL(replaceSlashes("C:\\one\\two\\and three"), "file://C:/one/two/and three");
        assertURL("sample", "file:sample?query");
        assertURL("sample", "file:sample#ref");
        File file = File.createTempFile("hello", "world");
        handleFile(file.getAbsolutePath());
        handleFile(file.getPath());
        // from GEOT-3300 urlToFile doesn't handle network paths correctly
        URL url = new URL("file", "////oehhwsfs09", "/some/path/on/the/server/filename.nds");
        File windowsShareFile = URLs.urlToFile(url);
        assertNotNull(windowsShareFile);
<<<<<<< HEAD
        assertEquals("file café", URLs.urlToFile(new URL("file:file%20caf%C3%A9")).toString());
        assertEquals(
                File.separator + "file café",
                URLs.urlToFile(new URL("file:/file%20caf%C3%A9")).toString());
        assertEquals("file café", URLs.urlToFile(new URL("file://file%20caf%C3%A9")).toString());
=======
        assertURL("file café", "file:file%20caf%C3%A9");
        assertURL("/file café", "file:/file%20caf%C3%A9");
        assertURL("file café", "file://file%20caf%C3%A9");
>>>>>>> c76814d9
    }
}<|MERGE_RESOLUTION|>--- conflicted
+++ resolved
@@ -110,16 +110,8 @@
         URL url = new URL("file", "////oehhwsfs09", "/some/path/on/the/server/filename.nds");
         File windowsShareFile = URLs.urlToFile(url);
         assertNotNull(windowsShareFile);
-<<<<<<< HEAD
-        assertEquals("file café", URLs.urlToFile(new URL("file:file%20caf%C3%A9")).toString());
-        assertEquals(
-                File.separator + "file café",
-                URLs.urlToFile(new URL("file:/file%20caf%C3%A9")).toString());
-        assertEquals("file café", URLs.urlToFile(new URL("file://file%20caf%C3%A9")).toString());
-=======
         assertURL("file café", "file:file%20caf%C3%A9");
         assertURL("/file café", "file:/file%20caf%C3%A9");
         assertURL("file café", "file://file%20caf%C3%A9");
->>>>>>> c76814d9
     }
 }