<!DOCTYPE HTML PUBLIC "-//W3C//DTD HTML 4.0 Transitional//EN">
<HTML>
<HEAD>
	<META HTTP-EQUIV="CONTENT-TYPE" CONTENT="text/html; charset=utf-8">
<<<<<<< HEAD
	<TITLE>GeoTools 8.0-RC2 README</TITLE>
=======
	<TITLE>GeoTools 8.0 README</TITLE>
>>>>>>> 22bdd1d4
	<META NAME="GENERATOR" CONTENT="LibreOffice 3.3  (Linux)">
	<META NAME="CREATED" CONTENT="0;0">
	<META NAME="CHANGEDBY" CONTENT="Jody Garnett">
	<META NAME="CHANGED" CONTENT="20110428;21541200">
	<META NAME="CocoaVersion" CONTENT="1038.11">
	<META NAME="CHANGEDBY" CONTENT="Jody Garnett">
	<META HTTP-EQUIV="Content-Style-Type" CONTENT="text/css">
	<STYLE TYPE="text/css">
	<!--
		H1.western { font-family: "Liberation Sans", sans-serif }
		H2.cjk { font-family: "WenQuanYi Micro Hei" }
		H2.ctl { font-family: "Lohit Hindi" }
		H3.western { font-family: "Liberation Sans", sans-serif }
		H3.cjk { font-family: "WenQuanYi Micro Hei" }
		H3.ctl { font-family: "Lohit Hindi" }
	-->
	</STYLE>
</HEAD>
<BODY LANG="en-AU" DIR="LTR">
<a href="http://geotools.org"><img src="geotools-logo.png"></a>
<<<<<<< HEAD
<H1 CLASS="western">GeoTools 8.0-RC2</H1>
<P>Thank you for downloading GeoTools 8.0-RC2. This release was
created on Jul 02, 2012.</P>
=======
<H1 CLASS="western">GeoTools 8.0</H1>
<P>Thank you for downloading GeoTools 8.0. This release was
created on Aug 03, 2012.</P>
>>>>>>> 22bdd1d4

<P>This release contains only a subset of the current GeoTools code
base. The full GeoTools code base contains additional unsupported
modules covering experiments with a range of additional data formats.
Only the modules which are considered to be stable have been included
in this release.</P>

<P>For more information, and documentation on the GeoTools library
please see the <A HREF="http://docs.geotools.org/latest/userguide/">GeoTools
User Guide</A>.</P>
<P>The user guide includes the following tutorials to introduce you
to GeoTools development:</P>
<UL>
	<LI><P><A HREF="http://docs.geotools.org/latest/userguide/tutorial/quickstart/index.html">Quickstart</a> (<A HREF="http://docs.geotools.org/latest/userguide/tutorial/quickstart/eclipse.html">Eclipse
	</A>, <A HREF="http://docs.geotools.org/latest/userguide/tutorial/quickstart/netbeans.html">Netbeans
	</A> or <A HREF="http://docs.geotools.org/latest/userguide/tutorial/quickstart/maven.html">Maven</a>)</P>
	<LI><P><A HREF="http://docs.geotools.org/latest/userguide/tutorial/feature/csv2shp.html">Feature
	Tutorial</A></P>
	<LI><P><A HREF="http://docs.geotools.org/latest/userguide/tutorial/geometry/geometrycrs.html">Geometry
	CRS Tutorial</A></P>
	<LI><P><A HREF="http://docs.geotools.org/latest/userguide/tutorial/filter/query.html">Query
	Tutorial</A></P>
	<LI><P><A HREF="http://docs.geotools.org/latest/userguide/tutorial/raster/image.html">Image
	Tutorial</A></P>
	<LI><P><A HREF="http://docs.geotools.org/latest/userguide/tutorial/map/style.html">Map
	Style Tutorial</A></P>
	<LI>Additional <A HREF="http://docs.geotools.org/latest/userguide/tutorial/advanced/index.html">advanced tutorials</A> cover topics such as making your own function, process or datastore.</LI>
</UL>

<P>Welcome to GeoTools development!</P>
<H2 CLASS="western">Reference</H2>
<P>For full details on requirements and build process please see the
<A HREF="http://docs.geotools.org/latest/developer/">Developers'
Guide</A> (the following is provided as a quick reference only).</P>
<H3 CLASS="western">Requirements</H3>
<P>To use the GeoTools libraries you will need:</P>
<UL>
	<LI><P>Java 6 or higher</P>
</UL>
<P>GeoTools will benefit from the inclusion of Java Advanced Imaging
(JAI) and the Java Image IO (JIO) extensions in your JRE. In addition
some formats require the ImageIO-Ext additions which explicitly
support raster formats such as MRSID and ECW. Detailed instructions
on configuring your JDK with these optional extensions can be found
in our developers guide <A HREF="http://docs.geotools.org/latest/userguide/advanced/build/install/jdk.html">here</A>.</P>
<H3 CLASS="western">Oracle (Optional)</H3>
<P>In order to use the gt-oracle or gt-jdbc-oracle modules, you need
the Oracle JDBC driver from Oracle. Unlike most external libraries
used in GeoTools, we cannot redistribute this jar.</P>
<P>However, you can obtain them from the Oracle website, free of
charge, after registering:</P>
<UL>
	<LI><P><A HREF="http://www.oracle.com/technetwork/database/features/jdbc/index.html">http://www.oracle.com/technetwork/database/features/jdbc/</A></P>
</UL>
<P>Please see the developers guide for detailed instructions.</P>
<H3 CLASS="western">Building (Optional)</H3>
<P>In order to build GeoTools you will need a copy of <A HREF="http://maven.apache.org/download.html">Maven
2</A>. Maven is a project management tool from the Apache group.</P>
<P>At the time of writing, the build process was known to work with
the Maven 2.2.1 release.</P>
<P>Once you have maven installed, you can perform a full build by
moving to the GeoTools folder and typing:</P>
<P STYLE="margin-left: 2cm">mvn install</P>
<P>Please read the <A HREF="http://docs.geotools.org/latest/userguide/advanced/build/maven/index.html">User
Guide</A> for more information about maven.</P>
<H3 CLASS="western">Getting Involved (Recommended)</H3>
<P>The <A HREF="mailto:geotools-gt2-users@lists.sourceforge.net">gt2-users
mailing list</A> is provided for general inquiries, with additional
<A HREF="http://docs.geotools.org/latest/userguide/welcome/support.html">support
options</A> are available in the user guide.</P>
<P>If you are interested in the future development of GeoTools then
feel free to join the <A HREF="http://docs.geotools.org/latest/developer/communication.html">geotools-devel</A>
mailing list. We welcome contributions of new modules as well as keen
developers who want to work on the project as a whole.</P>
<P>You can find out more about the mailing lists and recent news by
going to the <A HREF="http://geotools.org/">GeoTools Homepage</A>.</P>
<P>Good luck and many thanks for your interest in GeoTools,</P>
<P><I>The GeoTools Project Management Committee, Open Source
Geospatial Foundation</I></P>
</BODY>
</HTML><|MERGE_RESOLUTION|>--- conflicted
+++ resolved
@@ -2,11 +2,7 @@
 <HTML>
 <HEAD>
 	<META HTTP-EQUIV="CONTENT-TYPE" CONTENT="text/html; charset=utf-8">
-<<<<<<< HEAD
-	<TITLE>GeoTools 8.0-RC2 README</TITLE>
-=======
 	<TITLE>GeoTools 8.0 README</TITLE>
->>>>>>> 22bdd1d4
 	<META NAME="GENERATOR" CONTENT="LibreOffice 3.3  (Linux)">
 	<META NAME="CREATED" CONTENT="0;0">
 	<META NAME="CHANGEDBY" CONTENT="Jody Garnett">
@@ -27,15 +23,9 @@
 </HEAD>
 <BODY LANG="en-AU" DIR="LTR">
 <a href="http://geotools.org"><img src="geotools-logo.png"></a>
-<<<<<<< HEAD
-<H1 CLASS="western">GeoTools 8.0-RC2</H1>
-<P>Thank you for downloading GeoTools 8.0-RC2. This release was
-created on Jul 02, 2012.</P>
-=======
 <H1 CLASS="western">GeoTools 8.0</H1>
 <P>Thank you for downloading GeoTools 8.0. This release was
 created on Aug 03, 2012.</P>
->>>>>>> 22bdd1d4
 
 <P>This release contains only a subset of the current GeoTools code
 base. The full GeoTools code base contains additional unsupported
